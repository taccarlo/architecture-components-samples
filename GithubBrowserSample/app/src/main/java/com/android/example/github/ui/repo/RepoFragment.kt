/*
 * Copyright (C) 2017 The Android Open Source Project
 *
 * Licensed under the Apache License, Version 2.0 (the "License");
 * you may not use this file except in compliance with the License.
 * You may obtain a copy of the License at
 *
 *      http://www.apache.org/licenses/LICENSE-2.0
 *
 * Unless required by applicable law or agreed to in writing, software
 * distributed under the License is distributed on an "AS IS" BASIS,
 * WITHOUT WARRANTIES OR CONDITIONS OF ANY KIND, either express or implied.
 * See the License for the specific language governing permissions and
 * limitations under the License.
 */

package com.android.example.github.ui.repo

import androidx.lifecycle.Observer
import androidx.lifecycle.ViewModelProvider
import androidx.lifecycle.ViewModelProviders
import androidx.databinding.DataBindingComponent
import androidx.databinding.DataBindingUtil
import android.os.Bundle
<<<<<<< HEAD
import android.support.transition.TransitionInflater
import android.support.v4.app.Fragment
import android.view.LayoutInflater
import android.view.View
import android.view.ViewGroup
import androidx.navigation.fragment.FragmentNavigatorExtras
=======
import android.view.LayoutInflater
import android.view.View
import android.view.ViewGroup
import androidx.fragment.app.Fragment
>>>>>>> 0890dc03
import androidx.navigation.fragment.findNavController
import androidx.navigation.fragment.navArgs
import com.android.example.github.AppExecutors
import com.android.example.github.R
import com.android.example.github.binding.FragmentDataBindingComponent
import com.android.example.github.databinding.RepoFragmentBinding
import com.android.example.github.di.Injectable
import com.android.example.github.testing.OpenForTesting
import com.android.example.github.ui.common.RetryCallback
import com.android.example.github.util.autoCleared
import javax.inject.Inject

/**
 * The UI Controller for displaying a Github Repo's information with its contributors.
 */
@OpenForTesting
class RepoFragment : Fragment(), Injectable {

    @Inject
    lateinit var viewModelFactory: ViewModelProvider.Factory

    lateinit var repoViewModel: RepoViewModel

    @Inject
    lateinit var appExecutors: AppExecutors

    // mutable for testing
    var dataBindingComponent: DataBindingComponent = FragmentDataBindingComponent(this)
    var binding by autoCleared<RepoFragmentBinding>()

    private val params by navArgs<RepoFragmentArgs>()
    private var adapter by autoCleared<ContributorAdapter>()

<<<<<<< HEAD
    override fun onActivityCreated(savedInstanceState: Bundle?) {
        super.onActivityCreated(savedInstanceState)
        repoViewModel = ViewModelProviders.of(this, viewModelFactory)
            .get(RepoViewModel::class.java)
        val params = RepoFragmentArgs.fromBundle(arguments)
        repoViewModel.setId(params.owner, params.name)

        val repo = repoViewModel.repo
        repo.observe(this, Observer { resource ->
            binding.repo = resource?.data
            binding.repoResource = resource
        })

        val adapter = ContributorAdapter(dataBindingComponent, appExecutors) { contributor, imageView ->
            val extras = FragmentNavigatorExtras(
                    imageView to contributor.login
            )
            navController().navigate(
                    RepoFragmentDirections.showUser(contributor.login, contributor.avatarUrl ?: ""),
                    extras
            )
        }
        this.adapter = adapter
        binding.contributorList.adapter = adapter
        postponeEnterTransition()
        binding.contributorList.getViewTreeObserver()
            .addOnPreDrawListener {
                startPostponedEnterTransition()
                true
            }
        initContributorList(repoViewModel)
    }

=======
>>>>>>> 0890dc03
    private fun initContributorList(viewModel: RepoViewModel) {
        viewModel.contributors.observe(viewLifecycleOwner, Observer { listResource ->
            // we don't need any null checks here for the adapter since LiveData guarantees that
            // it won't call us if fragment is stopped or not started.
            if (listResource?.data != null) {
                adapter.submitList(listResource.data)
            } else {
                adapter.submitList(emptyList())
            }
        })
    }

    override fun onCreateView(
        inflater: LayoutInflater, container: ViewGroup?,
        savedInstanceState: Bundle?
    ): View? {
        val dataBinding = DataBindingUtil.inflate<RepoFragmentBinding>(
            inflater,
            R.layout.repo_fragment,
            container,
            false
        )
        dataBinding.retryCallback = object : RetryCallback {
            override fun retry() {
                repoViewModel.retry()
            }
        }
        binding = dataBinding
        sharedElementReturnTransition = TransitionInflater.from(context).inflateTransition(R.transition.move)

        return dataBinding.root
    }

    override fun onViewCreated(view: View, savedInstanceState: Bundle?) {
        repoViewModel = ViewModelProviders.of(this, viewModelFactory)
            .get(RepoViewModel::class.java)
        repoViewModel.setId(params.owner, params.name)
        binding.setLifecycleOwner(viewLifecycleOwner)
        binding.repo = repoViewModel.repo

        val adapter = ContributorAdapter(dataBindingComponent, appExecutors) { contributor ->
            navController().navigate(
                RepoFragmentDirections.showUser(contributor.login)
            )
        }
        this.adapter = adapter
        binding.contributorList.adapter = adapter
        initContributorList(repoViewModel)
    }

    /**
     * Created to be able to override in tests
     */
    fun navController() = findNavController()
}<|MERGE_RESOLUTION|>--- conflicted
+++ resolved
@@ -22,22 +22,16 @@
 import androidx.databinding.DataBindingComponent
 import androidx.databinding.DataBindingUtil
 import android.os.Bundle
-<<<<<<< HEAD
-import android.support.transition.TransitionInflater
-import android.support.v4.app.Fragment
-import android.view.LayoutInflater
-import android.view.View
-import android.view.ViewGroup
-import androidx.navigation.fragment.FragmentNavigatorExtras
-=======
+import com.android.example.github.AppExecutors
+import javax.inject.Inject
 import android.view.LayoutInflater
 import android.view.View
 import android.view.ViewGroup
 import androidx.fragment.app.Fragment
->>>>>>> 0890dc03
+import androidx.navigation.fragment.FragmentNavigatorExtras
 import androidx.navigation.fragment.findNavController
 import androidx.navigation.fragment.navArgs
-import com.android.example.github.AppExecutors
+import androidx.transition.TransitionInflater
 import com.android.example.github.R
 import com.android.example.github.binding.FragmentDataBindingComponent
 import com.android.example.github.databinding.RepoFragmentBinding
@@ -45,7 +39,6 @@
 import com.android.example.github.testing.OpenForTesting
 import com.android.example.github.ui.common.RetryCallback
 import com.android.example.github.util.autoCleared
-import javax.inject.Inject
 
 /**
  * The UI Controller for displaying a Github Repo's information with its contributors.
@@ -68,42 +61,6 @@
     private val params by navArgs<RepoFragmentArgs>()
     private var adapter by autoCleared<ContributorAdapter>()
 
-<<<<<<< HEAD
-    override fun onActivityCreated(savedInstanceState: Bundle?) {
-        super.onActivityCreated(savedInstanceState)
-        repoViewModel = ViewModelProviders.of(this, viewModelFactory)
-            .get(RepoViewModel::class.java)
-        val params = RepoFragmentArgs.fromBundle(arguments)
-        repoViewModel.setId(params.owner, params.name)
-
-        val repo = repoViewModel.repo
-        repo.observe(this, Observer { resource ->
-            binding.repo = resource?.data
-            binding.repoResource = resource
-        })
-
-        val adapter = ContributorAdapter(dataBindingComponent, appExecutors) { contributor, imageView ->
-            val extras = FragmentNavigatorExtras(
-                    imageView to contributor.login
-            )
-            navController().navigate(
-                    RepoFragmentDirections.showUser(contributor.login, contributor.avatarUrl ?: ""),
-                    extras
-            )
-        }
-        this.adapter = adapter
-        binding.contributorList.adapter = adapter
-        postponeEnterTransition()
-        binding.contributorList.getViewTreeObserver()
-            .addOnPreDrawListener {
-                startPostponedEnterTransition()
-                true
-            }
-        initContributorList(repoViewModel)
-    }
-
-=======
->>>>>>> 0890dc03
     private fun initContributorList(viewModel: RepoViewModel) {
         viewModel.contributors.observe(viewLifecycleOwner, Observer { listResource ->
             // we don't need any null checks here for the adapter since LiveData guarantees that
@@ -133,24 +90,35 @@
         }
         binding = dataBinding
         sharedElementReturnTransition = TransitionInflater.from(context).inflateTransition(R.transition.move)
-
         return dataBinding.root
     }
 
     override fun onViewCreated(view: View, savedInstanceState: Bundle?) {
         repoViewModel = ViewModelProviders.of(this, viewModelFactory)
-            .get(RepoViewModel::class.java)
+                .get(RepoViewModel::class.java)
+        val params = RepoFragmentArgs.fromBundle(arguments!!)
         repoViewModel.setId(params.owner, params.name)
         binding.setLifecycleOwner(viewLifecycleOwner)
         binding.repo = repoViewModel.repo
 
-        val adapter = ContributorAdapter(dataBindingComponent, appExecutors) { contributor ->
+        val adapter = ContributorAdapter(dataBindingComponent, appExecutors) {
+            contributor, imageView ->
+            val extras = FragmentNavigatorExtras(
+                    imageView to contributor.login
+            )
             navController().navigate(
-                RepoFragmentDirections.showUser(contributor.login)
+                    RepoFragmentDirections.showUser(contributor.login, contributor.avatarUrl ?: ""),
+                    extras
             )
         }
         this.adapter = adapter
         binding.contributorList.adapter = adapter
+        postponeEnterTransition()
+        binding.contributorList.getViewTreeObserver()
+                .addOnPreDrawListener {
+                    startPostponedEnterTransition()
+                    true
+                }
         initContributorList(repoViewModel)
     }
 
