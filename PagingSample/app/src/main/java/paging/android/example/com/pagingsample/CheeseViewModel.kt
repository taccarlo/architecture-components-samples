/*
 * Copyright (C) 2017 The Android Open Source Project
 *
 * Licensed under the Apache License, Version 2.0 (the "License");
 * you may not use this file except in compliance with the License.
 * You may obtain a copy of the License at
 *
 *      http://www.apache.org/licenses/LICENSE-2.0
 *
 * Unless required by applicable law or agreed to in writing, software
 * distributed under the License is distributed on an "AS IS" BASIS,
 * WITHOUT WARRANTIES OR CONDITIONS OF ANY KIND, either express or implied.
 * See the License for the specific language governing permissions and
 * limitations under the License.
 */

package paging.android.example.com.pagingsample

import android.app.Application
import androidx.lifecycle.AndroidViewModel
import androidx.paging.Config
import androidx.paging.toLiveData

/**
 * A simple ViewModel that provides a paged list of delicious Cheeses.
 */
class CheeseViewModel(app: Application) : AndroidViewModel(app) {
    val dao = CheeseDb.get(app).cheeseDao()

<<<<<<< HEAD
    companion object {
        /**
         * A good page size is a value that fills at least a screen worth of content on a large
         * device so the User is unlikely to see a null item.
         * You can play with this constant to observe the paging behavior.
         * <p>
         * It's possible to vary this with list device size, but often unnecessary, unless a user
         * scrolling on a large device is expected to scroll through items more quickly than a small
         * device, such as when the large device uses a grid layout of items.
         */
        private const val PAGE_SIZE = 60
=======
    /**
     * We use -ktx Kotlin extension functions here, otherwise you would use LivePagedListBuilder(),
     * and PagedList.Config.Builder()
     */
    val allCheeses = dao.allCheesesByName().toLiveData(Config(
            /**
             * A good page size is a value that fills at least a screen worth of content on a large
             * device so the User is unlikely to see a null item.
             * You can play with this constant to observe the paging behavior.
             * <p>
             * It's possible to vary this with list device size, but often unnecessary, unless a
             * user scrolling on a large device is expected to scroll through items more quickly
             * than a small device, such as when the large device uses a grid layout of items.
             */
            pageSize = 30,
>>>>>>> 2a9d6c12

            /**
             * If placeholders are enabled, PagedList will report the full size but some items might
             * be null in onBind method (PagedListAdapter triggers a rebind when data is loaded).
             * <p>
             * If placeholders are disabled, onBind will never receive null but as more pages are
             * loaded, the scrollbars will jitter as new pages are loaded. You should probably
             * disable scrollbars if you disable placeholders.
             */
            enablePlaceholders = true,

            /**
             * Maximum number of items a PagedList should hold in memory at once.
             * <p>
             * This number triggers the PagedList to start dropping distant pages as more are loaded.
             */
            maxSize = 200))

    fun insert(text: CharSequence) = ioThread {
        dao.insert(Cheese(id = 0, name = text.toString()))
    }

    fun remove(cheese: Cheese) = ioThread {
        dao.delete(cheese)
    }
}<|MERGE_RESOLUTION|>--- conflicted
+++ resolved
@@ -27,19 +27,6 @@
 class CheeseViewModel(app: Application) : AndroidViewModel(app) {
     val dao = CheeseDb.get(app).cheeseDao()
 
-<<<<<<< HEAD
-    companion object {
-        /**
-         * A good page size is a value that fills at least a screen worth of content on a large
-         * device so the User is unlikely to see a null item.
-         * You can play with this constant to observe the paging behavior.
-         * <p>
-         * It's possible to vary this with list device size, but often unnecessary, unless a user
-         * scrolling on a large device is expected to scroll through items more quickly than a small
-         * device, such as when the large device uses a grid layout of items.
-         */
-        private const val PAGE_SIZE = 60
-=======
     /**
      * We use -ktx Kotlin extension functions here, otherwise you would use LivePagedListBuilder(),
      * and PagedList.Config.Builder()
@@ -54,8 +41,7 @@
              * user scrolling on a large device is expected to scroll through items more quickly
              * than a small device, such as when the large device uses a grid layout of items.
              */
-            pageSize = 30,
->>>>>>> 2a9d6c12
+            pageSize = 60,
 
             /**
              * If placeholders are enabled, PagedList will report the full size but some items might
